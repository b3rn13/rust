--- conflicted
+++ resolved
@@ -232,174 +232,6 @@
                         tcx: TyCtxt<'a, 'tcx, 'tcx>,
                         param_env: ty::ParamEnv<'tcx>)
                         -> Self {
-<<<<<<< HEAD
-        gather_moves(mir, tcx, param_env)
-    }
-}
-
-fn gather_moves<'a, 'tcx>(mir: &Mir<'tcx>,
-                          tcx: TyCtxt<'a, 'tcx, 'tcx>,
-                          param_env: ty::ParamEnv<'tcx>)
-                          -> MoveData<'tcx> {
-    let mut builder = MoveDataBuilder::new(mir, tcx, param_env);
-
-    for (bb, block) in mir.basic_blocks().iter_enumerated() {
-        for (i, stmt) in block.statements.iter().enumerate() {
-            let source = Location { block: bb, statement_index: i };
-            builder.gather_statement(source, stmt);
-        }
-
-        let terminator_loc = Location {
-            block: bb,
-            statement_index: block.statements.len()
-        };
-        builder.gather_terminator(terminator_loc, block.terminator());
-    }
-
-    builder.finalize()
-}
-
-impl<'a, 'tcx> MoveDataBuilder<'a, 'tcx> {
-    fn gather_statement(&mut self, loc: Location, stmt: &Statement<'tcx>) {
-        debug!("gather_statement({:?}, {:?})", loc, stmt);
-        match stmt.kind {
-            StatementKind::Assign(ref lval, ref rval) => {
-                self.create_move_path(lval);
-                if let RvalueInitializationState::Shallow = rval.initialization_state() {
-                    // Box starts out uninitialized - need to create a separate
-                    // move-path for the interior so it will be separate from
-                    // the exterior.
-                    self.create_move_path(&lval.clone().deref());
-                }
-                self.gather_rvalue(loc, rval);
-            }
-            StatementKind::StorageLive(_) |
-            StatementKind::StorageDead(_) => {}
-            StatementKind::SetDiscriminant{ .. } => {
-                span_bug!(stmt.source_info.span,
-                          "SetDiscriminant should not exist during borrowck");
-            }
-            StatementKind::InlineAsm { .. } |
-            StatementKind::EndRegion(_) |
-            StatementKind::Validate(..) |
-            StatementKind::Nop => {}
-        }
-    }
-
-    fn gather_rvalue(&mut self, loc: Location, rvalue: &Rvalue<'tcx>) {
-        match *rvalue {
-            Rvalue::Use(ref operand) |
-            Rvalue::Repeat(ref operand, _) |
-            Rvalue::Cast(_, ref operand, _) |
-            Rvalue::UnaryOp(_, ref operand) => {
-                self.gather_operand(loc, operand)
-            }
-            Rvalue::BinaryOp(ref _binop, ref lhs, ref rhs) |
-            Rvalue::CheckedBinaryOp(ref _binop, ref lhs, ref rhs) => {
-                self.gather_operand(loc, lhs);
-                self.gather_operand(loc, rhs);
-            }
-            Rvalue::Aggregate(ref _kind, ref operands) => {
-                for operand in operands {
-                    self.gather_operand(loc, operand);
-                }
-            }
-            Rvalue::Ref(..) |
-            Rvalue::Discriminant(..) |
-            Rvalue::Len(..) |
-            Rvalue::NullaryOp(NullOp::SizeOf, _) |
-            Rvalue::NullaryOp(NullOp::Box, _) => {
-                // This returns an rvalue with uninitialized contents. We can't
-                // move out of it here because it is an rvalue - assignments always
-                // completely initialize their lvalue.
-                //
-                // However, this does not matter - MIR building is careful to
-                // only emit a shallow free for the partially-initialized
-                // temporary.
-                //
-                // In any case, if we want to fix this, we have to register a
-                // special move and change the `statement_effect` functions.
-            }
-        }
-    }
-
-    fn gather_terminator(&mut self, loc: Location, term: &Terminator<'tcx>) {
-        debug!("gather_terminator({:?}, {:?})", loc, term);
-        match term.kind {
-            TerminatorKind::Goto { target: _ } |
-            TerminatorKind::Resume |
-            TerminatorKind::GeneratorDrop |
-            TerminatorKind::Unreachable => { }
-
-            TerminatorKind::Return => {
-                self.gather_move(loc, &Lvalue::Local(RETURN_POINTER));
-            }
-
-            TerminatorKind::Assert { .. } |
-            TerminatorKind::SwitchInt { .. } => {
-                // branching terminators - these don't move anything
-            }
-
-            TerminatorKind::Yield { ref value,  .. } => {
-                self.gather_operand(loc, value);
-            }
-
-            TerminatorKind::Drop { ref location, target: _, unwind: _ } => {
-                self.gather_move(loc, location);
-            }
-            TerminatorKind::DropAndReplace { ref location, ref value, .. } => {
-                self.create_move_path(location);
-                self.gather_operand(loc, value);
-            }
-            TerminatorKind::Call { ref func, ref args, ref destination, cleanup: _ } => {
-                self.gather_operand(loc, func);
-                for arg in args {
-                    self.gather_operand(loc, arg);
-                }
-                if let Some((ref destination, _bb)) = *destination {
-                    self.create_move_path(destination);
-                }
-            }
-        }
-    }
-
-    fn gather_operand(&mut self, loc: Location, operand: &Operand<'tcx>) {
-        match *operand {
-            Operand::Constant(..) => {} // not-a-move
-            Operand::Consume(ref lval) => { // a move
-                self.gather_move(loc, lval);
-            }
-        }
-    }
-
-    fn gather_move(&mut self, loc: Location, lval: &Lvalue<'tcx>) {
-        debug!("gather_move({:?}, {:?})", loc, lval);
-
-        let lv_ty = lval.ty(self.mir, self.tcx).to_ty(self.tcx);
-        if !lv_ty.moves_by_default(self.tcx, self.param_env, DUMMY_SP) {
-            debug!("gather_move({:?}, {:?}) - {:?} is Copy. skipping", loc, lval, lv_ty);
-            return
-        }
-
-        let path = match self.move_path_for(lval) {
-            Ok(path) | Err(MovePathError::UnionMove { path }) => path,
-            Err(MovePathError::IllegalMove) => {
-                // Moving out of a bad path. Eventually, this should be a MIR
-                // borrowck error instead of a bug.
-                span_bug!(self.mir.span,
-                          "Broken MIR: moving out of lvalue {:?}: {:?} at {:?}",
-                          lval, lv_ty, loc);
-            }
-        };
-        let move_out = self.data.moves.push(MoveOut { path: path, source: loc });
-
-        debug!("gather_move({:?}, {:?}): adding move {:?} of {:?}",
-               loc, lval, move_out, path);
-
-        self.data.path_map[path].push(move_out);
-        self.data.loc_map[loc].push(move_out);
-=======
         builder::gather_moves(mir, tcx, param_env)
->>>>>>> 00a6797f
     }
 }